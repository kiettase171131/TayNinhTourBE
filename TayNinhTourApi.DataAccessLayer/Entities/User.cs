--- conflicted
+++ resolved
@@ -26,12 +26,9 @@
         public virtual ICollection<TourOperation> TourOperationsCreated { get; set; } = new List<TourOperation>();
         public virtual ICollection<TourOperation> TourOperationsUpdated { get; set; } = new List<TourOperation>();
         public virtual ICollection<Blog> Blogs { get; set; } = new List<Blog>();
-<<<<<<< HEAD
-        public virtual ICollection<TourOperation> TourOperationsAsGuide { get; set; } = new List<TourOperation>();
-=======
         public virtual ICollection<BlogReaction> BlogReactions { get; set; } = new List<BlogReaction>();
         public virtual ICollection<BlogComment> BlogComments { get; set; } = new List<BlogComment>();
 
->>>>>>> a4b57d92
+        public virtual ICollection<TourOperation> TourOperationsAsGuide { get; set; } = new List<TourOperation>();
     }
 }